--- conflicted
+++ resolved
@@ -43,11 +43,8 @@
         "@ai16z/plugin-node": "workspace:*",
         "@ai16z/plugin-solana": "workspace:*",
         "@ai16z/plugin-starknet": "workspace:*",
-<<<<<<< HEAD
         "@ai16z/plugin-ton": "workspace:*",
-=======
         "@ai16z/plugin-sui": "workspace:*",
->>>>>>> b7bf5c1e
         "@ai16z/plugin-tee": "workspace:*",
         "@ai16z/plugin-multiversx": "workspace:*",
         "@ai16z/plugin-near": "workspace:*",
